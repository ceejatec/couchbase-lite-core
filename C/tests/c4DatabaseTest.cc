--- conflicted
+++ resolved
@@ -223,8 +223,6 @@
     REQUIRE(error.code == (int)kC4ErrorNotFound);
 }
 
-<<<<<<< HEAD
-=======
 
 TEST_CASE("Database Key Derivation", "[Database][Encryption][C]") {
     C4EncryptionKey key = {};
@@ -277,7 +275,6 @@
 }
 #endif
 
->>>>>>> ab7a6ac7
 
 N_WAY_TEST_CASE_METHOD(C4DatabaseTest, "Database AllDocs", "[Database][C]") {
     setupAllDocs();
